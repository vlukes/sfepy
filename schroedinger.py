#!/usr/bin/env python
"""
Schrodinger equation solver.

Usage:
------

Create a mesh:

$ ./convert.py 

Solve:

$ ./schroedinger.py

Visualize:

$ paraview --data=t.1.vtk


If you want to solve the one particle equation, use:

$ ./schroedinger.py -s

"""
# 12.01.2007, c 
import os.path as op
from optparse import OptionParser
from math import pi

from scipy.optimize import broyden3
from scipy.optimize.nonlin import excitingmixing

import init_sfe
from sfe.base.base import *
from sfe.base.conf import ProblemConf, getStandardKeywords
from sfe.base.la import eig
from sfe.fem.evaluate import evalTermOP
import sfe.base.ioutils as io
from sfe.fem.problemDef import ProblemDefinition
from sfe.homogenization.phono import processOptions
from sfe.solvers import Solver

##
# c: 22.02.2008, r: 22.02.2008
def updateStateToOutput( out, pb, vec, name, fillValue = None ):
    aux = pb.stateToOutput( vec, fillValue )
    key = aux.keys()[0]
    out[name] = aux[key]

##
# c: 22.02.2008, r: 22.02.2008
def wrapFunction( function, args ):
    ncalls = [0]
    times = []
    def function_wrapper( x ):
        ncalls[0] += 1
        tt = time.time()
        out = function( x, *args )
        eigs, mtxSPhi, vecN, vecVH, vecVXC = out
        print "-"*70
<<<<<<< HEAD
        print eigs
        print vecVH
        print vecVXC
=======
        print "eigs",eigs
        print "V_H",vecVH
        print "V_XC",vecVXC
>>>>>>> 3d5d1f7e
        print "-"*70
        tt2 = time.time()
        if tt2 < tt:
            raise RuntimeError, '%f >= %f' % (tt, tt2)
        times.append( tt2 - tt )
        return vecVH + vecVXC
    return ncalls, times, function_wrapper

##
# c: 22.02.2008, r: 03.03.2008
def iterate( vecVHXC, pb, conf, eigSolver, nEigs, mtxB, nElectron = 5 ):
    from sfe.physics import rdirac

    pb.updateMaterials( extraMatArgs = {'matV' : {'vhxc' : vecVHXC}} )

    dummy = pb.createStateVector()

    output( 'assembling lhs...' )
    tt = time.clock()
    mtxA = evalTermOP( dummy, conf.equations['lhs'], pb,
                       dwMode = 'matrix', tangentMatrix = pb.mtxA )
    output( '...done in %.2f s' % (time.clock() - tt) )


    print 'computing resonance frequencies...'
    eigs, mtxSPhi = eigSolver( mtxA, mtxB, conf.options.nEigs )

    vecPhi = nm.zeros_like( vecVHXC )
    vecN = nm.zeros_like( vecVHXC )
    for ii in xrange( nElectron ):
        vecPhi = pb.variables.makeFullVec( mtxSPhi[:,ii] )
        vecN += vecPhi ** 2


    vecVXC = nm.zeros_like( vecVHXC )
    for ii, val in enumerate( vecN ):
        vecVXC[ii] = rdirac.getvxc( val/(4*pi), 0 )

    pb.setEquations( conf.equations_vh )
    pb.timeUpdate()
    pb.variables['n'].dataFromData( vecN )
    vecVH = pb.solve()

    sphere = evalTermOP( dummy, conf.equations['sphere'], pb)
    print sphere

    return eigs, mtxSPhi, vecN, vecVH, vecVXC

##
# c: 01.02.2008, r: 03.03.2008
def solveEigenProblemN( conf, options ):

    if options.outputFileNameTrunk:
        ofnTrunk = options.outputFileNameTrunk
    else:
        ofnTrunk = io.getTrunk( conf.fileName_mesh )

    pb = ProblemDefinition.fromConf( conf )
    dim = pb.domain.mesh.dim

    pb.timeUpdate()

    dummy = pb.createStateVector()

    output( 'assembling rhs...' )
    tt = time.clock()
    mtxB = evalTermOP( dummy, conf.equations['rhs'], pb,
                       dwMode = 'matrix', tangentMatrix = pb.mtxA.copy() )
    output( '...done in %.2f s' % (time.clock() - tt) )

    #mtxA.save( 'tmp/a.txt', format='%d %d %.12f\n' )
    #mtxB.save( 'tmp/b.txt', format='%d %d %.12f\n' )

    try:
        nEigs = conf.options.nEigs
    except AttributeError:
        nEigs = mtxA.shape[0]

    if nEigs is None:
        nEigs = mtxA.shape[0]

##     mtxA.save( 'a.txt', format='%d %d %.12f\n' )
##     mtxB.save( 'b.txt', format='%d %d %.12f\n' )

    eigConf = pb.getSolverConf( conf.options.eigenSolver )
    eigSolver = Solver.anyFromConf( eigConf )
    vecVHXC = nm.zeros( (pb.variables.di.ptr[-1],), dtype = nm.float64 )
    ncalls, times, nonlinV = wrapFunction( iterate,
                                           (pb, conf, eigSolver, nEigs, mtxB) )

    vecVHXC = broyden3( nonlinV, vecVHXC, verbose = True )
    out = iterate( vecVHXC, pb, conf, eigSolver, nEigs, mtxB )
    eigs, mtxSPhi, vecN, vecVH, vecVXC = out

    coor = pb.domain.getMeshCoors()
    r = coor[:,0]**2 + coor[:,1]**2 + coor[:,2]**2
    vecNr2 = vecN * r
    
    nEigs = eigs.shape[0]
    opts = processOptions( conf.options, nEigs )

    mtxPhi = nm.empty( (pb.variables.di.ptr[-1], mtxSPhi.shape[1]),
                       dtype = nm.float64 )
    for ii in xrange( nEigs ):
        mtxPhi[:,ii] = pb.variables.makeFullVec( mtxSPhi[:,ii] )

    out = {}
    for ii in xrange( nEigs ):
        if opts.save is not None:
            if (ii > opts.save[0]) and (ii < (nEigs - opts.save[1])): continue
        aux = pb.stateToOutput( mtxPhi[:,ii] )
        key = aux.keys()[0]
        out[key+'%03d' % ii] = aux[key]

    updateStateToOutput( out, pb, vecN, 'n' )
    updateStateToOutput( out, pb, vecNr2, 'nr2' )
    updateStateToOutput( out, pb, vecVH, 'vh' )
    updateStateToOutput( out, pb, vecVXC, 'vxc' )

    pb.domain.mesh.write( ofnTrunk + '.vtk', io = 'auto', out = out )

    fd = open( ofnTrunk + '_eigs.txt', 'w' )
    eigs.tofile( fd, ' ' )
    fd.close()

    return Struct( pb = pb, eigs = eigs, mtxPhi = mtxPhi )

##
# c: 01.02.2008, r: 03.03.2008
def solveEigenProblem1( conf, options ):

    if options.outputFileNameTrunk:
        ofnTrunk = options.outputFileNameTrunk
    else:
        ofnTrunk = io.getTrunk( conf.fileName_mesh )

    pb = ProblemDefinition.fromConf( conf )
    dim = pb.domain.mesh.dim

    pb.timeUpdate()

    dummy = pb.createStateVector()

    output( 'assembling lhs...' )
    tt = time.clock()
    mtxA = evalTermOP( dummy, conf.equations['lhs'], pb,
                       dwMode = 'matrix', tangentMatrix = pb.mtxA )
    output( '...done in %.2f s' % (time.clock() - tt) )

    output( 'assembling rhs...' )
    tt = time.clock()
    mtxB = evalTermOP( dummy, conf.equations['rhs'], pb,
                       dwMode = 'matrix', tangentMatrix = pb.mtxA.copy() )
    output( '...done in %.2f s' % (time.clock() - tt) )

    #mtxA.save( 'tmp/a.txt', format='%d %d %.12f\n' )
    #mtxB.save( 'tmp/b.txt', format='%d %d %.12f\n' )
    try:
        nEigs = conf.options.nEigs
    except AttributeError:
        nEigs = mtxA.shape[0]

    if nEigs is None:
        nEigs = mtxA.shape[0]

##     mtxA.save( 'a.txt', format='%d %d %.12f\n' )
##     mtxB.save( 'b.txt', format='%d %d %.12f\n' )
    print 'computing resonance frequencies...'
    eig = Solver.anyFromConf( pb.getSolverConf( conf.options.eigenSolver ) )
    eigs, mtxSPhi = eig( mtxA, mtxB, conf.options.nEigs )
    print eigs
    print "relative values:"
    print 1.5*eigs/eigs[0]
##     import sfe.base.plotutils as plu
##     plu.spy( mtxB, eps = 1e-12 )
##     plu.pylab.show()
##     pause()
    nEigs = eigs.shape[0]
    opts = processOptions( conf.options, nEigs )

    mtxPhi = nm.empty( (pb.variables.di.ptr[-1], mtxSPhi.shape[1]),
                       dtype = nm.float64 )
    for ii in xrange( nEigs ):
        mtxPhi[:,ii] = pb.variables.makeFullVec( mtxSPhi[:,ii] )

    out = {}
    for ii in xrange( nEigs ):
        if opts.save is not None:
            if (ii > opts.save[0]) and (ii < (nEigs - opts.save[1])): continue
        aux = pb.stateToOutput( mtxPhi[:,ii] )
        key = aux.keys()[0]
        out[key+'%03d' % ii] = aux[key]

    pb.domain.mesh.write( ofnTrunk + '.vtk', io = 'auto', out = out )

    fd = open( ofnTrunk + '_eigs.txt', 'w' )
    eigs.tofile( fd, ' ' )
    fd.close()

    return Struct( pb = pb, eigs = eigs, mtxPhi = mtxPhi )


usage = """%prog [options] fileNameIn

By default, solve n-electron DFT problem.
"""

help = {
    'fileName' :
    'basename of output file(s) [default: <basename of input file>]',
    'simplified' :
    "solve simplified (1 electron) problem",
}

##
# c: 01.02.2008, r: 21.03.2008
def main():
    version = open( op.join( init_sfe.install_dir,
                             'VERSION' ) ).readlines()[0][:-1]

    parser = OptionParser( usage = usage, version = "%prog " + version )
    parser.add_option( "-o", "", metavar = 'fileName',
                       action = "store", dest = "outputFileNameTrunk",
                       default = None, help = help['fileName'] )
    parser.add_option( "-s", "--simplified",
                       action = "store_true", dest = "simplified",
                       default = False, help = help['simplified'] )

    options, args = parser.parse_args()

    if len( args ) == 1:
        fileNameIn = args[0];
    elif len( args ) == 0:
        if options.simplified:
            fileNameIn = "input/schroed.py"
        else:
            fileNameIn = "input/schroed2.py"
    else:
        parser.print_help(),
        return
        
    required, other = getStandardKeywords()
    if options.simplified:
        required.remove( 'solver_[0-9]+|solvers' )
    conf = ProblemConf.fromFile( fileNameIn, required, other )

    if options.simplified:
        evp = solveEigenProblem1( conf, options )
    else:
        evp = solveEigenProblemN( conf, options )

if __name__ == '__main__':
    main()<|MERGE_RESOLUTION|>--- conflicted
+++ resolved
@@ -59,15 +59,9 @@
         out = function( x, *args )
         eigs, mtxSPhi, vecN, vecVH, vecVXC = out
         print "-"*70
-<<<<<<< HEAD
-        print eigs
-        print vecVH
-        print vecVXC
-=======
         print "eigs",eigs
         print "V_H",vecVH
         print "V_XC",vecVXC
->>>>>>> 3d5d1f7e
         print "-"*70
         tt2 = time.time()
         if tt2 < tt:
